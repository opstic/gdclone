[package]
name = "gdclone"
version = "0.1.0"
authors = ["Opstic"]
edition = "2021"
repository = "https://github.com/opstic/gdclone"
homepage = "https://github.com/opstic/gdclone"
readme = "README.md"
license = "MPL-2.0"

[dependencies]
arrayvec = "0.7"
anyhow = "1.0"
base64-simd = "0.8"
bevy = { version = "0.13", default-features = false, features = [
    "android_shared_stdcxx",
    "bevy_asset",
    "bevy_core_pipeline",
    "bevy_gizmos",
    "bevy_render",
    "bevy_text",
    "bevy_ui",
    "bevy_sprite",
    "bevy_winit",
    "default_font",
    #   "dynamic_linking",
    "multi-threaded",
    "mp3",
    "png",
    "wayland",
    "webgl2",
    "x11",
] }
bevy_egui = "0.26"
bevy_kira_audio = { version = "0.19", default-features = false, features = ["mp3"] }
bitflags = "2.4"
bytemuck = { version = "1.14", features = ["derive"] }
<<<<<<< HEAD
dashmap = { version = "5.5", features = ["raw-api"] }
=======
directories = "5.0"
>>>>>>> e3eaa7e4
dyn-clone = "1.0"
egui = "0.26"
fastrand = "2.0"
float_next_after = "1.0"
futures-lite = "2.1"
image = { version = "0.24", default-features = false, features = ["png"] }
instant = { version = "0.1", features = ["wasm-bindgen"] }
indexmap = "2.1"
kira = { version = "0.8", default-features = false, features = ["cpal", "mp3"] }
memchr = "2.6"
nested_intervals = { git = "https://github.com/opstic/nested_intervals" }
ordered-float = "4.2"
percent-encoding = "2.3"
phf = "0.11"
plist = { git = "https://github.com/opstic/rust-plist" }
quick-xml = { version = "0.31", features = ["serialize"] }
radsort = "0.1"
serde = { version = "1.0", features = ['derive'] }
serde_json = "1.0"
simdutf8 = "0.1"
smallvec = "1.11"
winit = "0.29"

[target.'cfg(not(target_arch = "wasm32"))'.dependencies]
directories = "5.0"
libdeflater = "1.19"
native-dialog = "0.7"
steamlocate = "2.0.0-beta.2"
ureq = "2.9"

[target.'cfg(target_arch = "wasm32")'.dependencies]
crossbeam-channel = "0.5"
gloo-net = "0.5"
js-sys = "0.3"
ring = { version = "0.17", features = ["wasm32_unknown_unknown_js"] }
serde_urlencoded = "0.7"
url = "2.5"
wasm-bindgen = "0.2"
wasm-bindgen-futures = "0.4"
web-sys = { version = "0.3", features = ["Location", "Window"] }
zune-inflate = "0.2"

[build-dependencies]
phf_codegen = "0.11"
serde = { version = "1.0", features = ["derive"] }
serde_json = "1.0"

[target.'cfg(target_env = "msvc")'.build-dependencies]
embed-resource = "2.4"

[profile.dev.package."*"]
opt-level = 3

[profile.dev-optimized]
inherits = "dev"
opt-level = 1
lto = "off"

[profile.release]
debug = true
#lto = "fat"
split-debuginfo = "packed"<|MERGE_RESOLUTION|>--- conflicted
+++ resolved
@@ -35,11 +35,6 @@
 bevy_kira_audio = { version = "0.19", default-features = false, features = ["mp3"] }
 bitflags = "2.4"
 bytemuck = { version = "1.14", features = ["derive"] }
-<<<<<<< HEAD
-dashmap = { version = "5.5", features = ["raw-api"] }
-=======
-directories = "5.0"
->>>>>>> e3eaa7e4
 dyn-clone = "1.0"
 egui = "0.26"
 fastrand = "2.0"
